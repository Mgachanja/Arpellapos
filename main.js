--- conflicted
+++ resolved
@@ -86,40 +86,9 @@
   autoUpdater.on('error', (err) => {
     log.error('Error in auto-updater:', err);
     sendUpdateMessage(`Update error: ${err.message}`);
-<<<<<<< HEAD
     
     // Send detailed error to renderer
     if (mainWindow && !mainWindow.isDestroyed()) {
-      mainWindow.webContents.send('update-error', {
-        message: err.message,
-        stack: err.stack
-      });
-    }
-  });
-
-  autoUpdater.on('download-progress', (progressObj) => {
-    let log_message = `Download speed: ${Math.round(progressObj.bytesPerSecond / 1024)}KB/s`;
-    log_message += ` - Downloaded ${Math.round(progressObj.percent)}%`;
-    log_message += ` (${Math.round(progressObj.transferred / 1024 / 1024)}MB/${Math.round(progressObj.total / 1024 / 1024)}MB)`;
-    log.info(log_message);
-=======
->>>>>>> 35ec4714
-    
-    // Send detailed error to renderer
-    if (mainWindow && !mainWindow.isDestroyed()) {
-<<<<<<< HEAD
-      mainWindow.webContents.send('download-progress', {
-        percent: Math.round(progressObj.percent),
-        bytesPerSecond: progressObj.bytesPerSecond,
-        transferred: progressObj.transferred,
-        total: progressObj.total,
-        transferredMB: Math.round(progressObj.transferred / 1024 / 1024),
-        totalMB: Math.round(progressObj.total / 1024 / 1024)
-      });
-    }
-  });
-
-=======
       mainWindow.webContents.send('update-error', {
         message: err.message,
         stack: err.stack
@@ -159,7 +128,6 @@
   }
 });
 
->>>>>>> 35ec4714
   autoUpdater.on('update-downloaded', async (info) => {
     log.info('Update downloaded:', info);
     updateDownloaded = true;
@@ -218,13 +186,6 @@
 }
 
 // Enhanced IPC handlers for auto-updater
-<<<<<<< HEAD
-ipcMain.handle('check-for-updates', async () => {
-  try {
-    log.info('Manual update check initiated');
-    const result = await autoUpdater.checkForUpdates();
-    return { success: true, result };
-=======
 // Enhanced IPC handlers for auto-updater
 ipcMain.handle('check-for-updates', async () => {
   try {
@@ -233,7 +194,6 @@
     // Just trigger the check and let event handlers notify renderer
     autoUpdater.checkForUpdates();
     return { success: true, message: 'Update check initiated' };
->>>>>>> 35ec4714
   } catch (error) {
     log.error('Manual update check failed:', error);
     return { success: false, error: error.message };
@@ -692,15 +652,9 @@
     return { success: false, message: `Print failed: ${error.message}` };
   }
 });
-<<<<<<< HEAD
-
-// ---- ✅ ENHANCED RECEIPT PRINTING WITH IMPROVED STYLING AND CENTERING
-ipcMain.handle('print-receipt', async (event, orderData, printerName, storeSettings) => {
-=======
 ipcMain.handle('print-receipt', async (event, orderData = {}, printerName, storeSettingsArg) => {
   log.info('=== PRINT RECEIPT HANDLER CALLED ===');
   
->>>>>>> 35ec4714
   if (!PosPrinter) {
     log.error('electron-pos-printer not available');
     return { success: false, message: 'Thermal printer library not available' };
@@ -747,16 +701,6 @@
       receiptFooter: String(ss.receiptFooter || 'Thank you for your business!')
     };
 
-<<<<<<< HEAD
-    // Enhanced print options for better centering and quality
-    const options = {
-      preview: false,
-      silent: true,
-      margin: '15 15 15 15', // Increased margins for better centering
-      timeOutPerLine: 500,
-      pageSize: '80mm', // Standard thermal printer width
-      copies: 1
-=======
     log.info('Store settings:', storeSettingsObj);
 
     // Helper to format currency
@@ -809,7 +753,6 @@
         log.info('Using email:', userObj.email);
         return userObj.email.trim();
       }
->>>>>>> 35ec4714
     };
 
     const cashierName = getCashierName();
@@ -823,12 +766,6 @@
     // Build printData
     const printData = [];
 
-<<<<<<< HEAD
-    // Add logo at the top if available
-    const logoBase64 = getLogoBase64();
-    /*
-    if (logoBase64) {
-=======
     printData.push(
       { type: 'text', value: storeSettingsObj.storeName, style: { textAlign: 'center', fontWeight: 'bold', fontSize: '16px', marginBottom: '5px' } },
       { type: 'text', value: storeSettingsObj.storeAddress, style: { textAlign: 'center', fontSize: '13px', marginBottom: '3px' } },
@@ -862,314 +799,13 @@
       const qtyStr = String(qty).padStart(4);
       const totalStr = formatCurrency(total).padStart(8);
 
->>>>>>> 35ec4714
       printData.push({
         type: 'text',
         value: `${paddedName} ${qtyStr} ${totalStr}`,
         style: { fontSize: '12px', fontFamily: 'monospace', textAlign: 'left', marginBottom: '2px' }
       });
     }
-      */
-
-<<<<<<< HEAD
-    printData.push(
-      {
-        type: 'text',
-        value:'',
-        style: {
-          textAlign: 'center',
-          fontSize: '12px',
-          marginBottom: 'px'
-        }
-      },
-      {
-        type: 'text',
-        value: storeSettings.storeName || 'ARPELLA STORE',
-        style: {
-          textAlign: 'center',
-          fontWeight: 'bold',
-          fontSize: '15px',
-          marginBottom: '5px'
-        }
-      },
-      {
-        type: 'text',
-        value: storeSettings.storeAddress || 'Ngong, Matasia',
-        style: {
-          textAlign: 'center',
-          fontSize: '14px',
-          marginBottom: '3px'
-        }
-      },
-      {
-        type: 'text',
-        value: `Tel: ${storeSettings.storePhone || '+254 7xx xxx xxx'}`,
-        style: {
-          textAlign: 'center',
-          fontSize: '14px',
-          marginBottom: '5px'
-        }
-      },
-      {
-        type: 'text',
-        value: '================================',
-        style: {
-          textAlign: 'center',
-          fontSize: '12px',
-          marginBottom: '8px'
-        }
-      },
-      
-      // Receipt Title
-      {
-        type: 'text',
-        value: 'SALES RECEIPT',
-        style: {
-          textAlign: 'center',
-          fontWeight: 'bold',
-          fontSize: '16px',
-          marginBottom: '8px'
-        }
-      },
-      {
-        type: 'text',
-        value: '================================',
-        style: {
-          textAlign: 'center',
-          fontSize: '12px',
-          marginBottom: '8px'
-        }
-      },
-      
-      // Order Information
-      {
-        type: 'text',
-        value: `Date: ${new Date().toLocaleString('en-KE')}`,
-        style: {
-          fontSize: '13px',
-          marginBottom: '3px',
-          textAlign: 'left'
-        }
-      },
-      {
-        type: 'text',
-        value: `Order #: ${orderNumber}`,
-        style: {
-          fontSize: '13px',
-          marginBottom: '3px',
-          textAlign: 'left'
-        }
-      },
-      {
-        type: 'text',
-        value: `Customer: ${customerPhone || 'Walk-in'}`,
-        style: {
-          fontSize: '13px',
-          marginBottom: '3px',
-          textAlign: 'left'
-        }
-      },
-      {
-        type: 'text',
-        value: `Cashier: ${user?.userName || user?.name || 'Staff'}`,
-        style: {
-          fontSize: '13px',
-          marginBottom: '8px',
-          textAlign: 'left'
-        }
-      },
-      
-      // Items Header
-      {
-        type: 'text',
-        value: '--------------------------------',
-        style: {
-          textAlign: 'center',
-          fontSize: '12px',
-          marginBottom: '3px'
-        }
-      },
-      {
-        type: 'text',
-        value: 'ITEM                 QTY   TOTAL',
-        style: {
-          fontWeight: 'bold',
-          fontSize: '13px',
-          fontFamily: 'monospace',
-          textAlign: 'center',
-          marginBottom: '3px'
-        }
-      },
-      {
-        type: 'text',
-        value: '--------------------------------',
-        style: {
-          textAlign: 'center',
-          fontSize: '12px',
-          marginBottom: '5px'
-        }
-      }
-    );
-
-    // Add cart items with improved formatting
-    for (const item of cart) {
-      const name = item.name || item.productName || 'Item';
-      const qty = item.quantity || item.qty || 1;
-      const price = item.salePrice || item.price || 0;
-      const total = qty * price;
-      
-      // Enhanced item formatting for better alignment
-      const truncatedName = name.length > 18 ? name.slice(0, 15) + '...' : name;
-      const paddedName = truncatedName.padEnd(18);
-      const qtyStr = qty.toString().padStart(4);
-      const totalStr = formatCurrency(total).padStart(8);
-      
-      printData.push({
-        type: 'text',
-        value: `${paddedName} ${qtyStr} ${totalStr}`,
-        style: {
-          fontSize: '12px',
-          fontFamily: 'monospace',
-          textAlign: 'left',
-          marginBottom: '2px'
-        }
-      });
-    }
-
-    // Totals Section with enhanced styling
-    printData.push(
-      {
-        type: 'text',
-        value: '--------------------------------',
-        style: {
-          textAlign: 'center',
-          fontSize: '12px',
-          marginTop: '5px',
-          marginBottom: '5px'
-        }
-      },
-      {
-        type: 'text',
-        value: `SUBTOTAL: ${formatCurrency(cartTotal)}`,
-        style: {
-          fontSize: '14px',
-          textAlign: 'right',
-          marginBottom: '3px',
-          fontWeight: 'bold'
-        }
-      },
-      {
-        type: 'text',
-        value: `TOTAL: ${formatCurrency(cartTotal)}`,
-        style: {
-          fontWeight: 'bold',
-          fontSize: '16px',
-          textAlign: 'center',
-          marginBottom: '8px'
-        }
-      }
-    );
-
-    // Payment Information
-    if (paymentType.toLowerCase() === 'cash') {
-      printData.push(
-        {
-          type: 'text',
-          value: `Cash Received: ${formatCurrency(cashAmount)}`,
-          style: {
-            fontSize: '13px',
-            textAlign: 'center',
-            marginBottom: '3px'
-          }
-        }
-      );
-      
-      if (change > 0) {
-        printData.push({
-          type: 'text',
-          value: `CHANGE: ${formatCurrency(change)}`,
-          style: {
-            fontWeight: 'bold',
-            fontSize: '15px',
-            textAlign: 'center',
-            marginBottom: '5px'
-          }
-        });
-      }
-    }
-
-    printData.push(
-      {
-        type: 'text',
-        value: `Payment Method: ${paymentType.toUpperCase()}`,
-        style: {
-          fontSize: '13px',
-          textAlign: 'center',
-          marginBottom: '10px'
-        }
-      }
-    );
-
-    // Footer Section
-    printData.push(
-      {
-        type: 'text',
-        value: '================================',
-        style: {
-          textAlign: 'center',
-          fontSize: '12px',
-          marginBottom: '5px'
-        }
-      },
-      {
-        type: 'text',
-        value: storeSettings.receiptFooter || 'Thank you for your business!',
-        style: {
-          textAlign: 'center',
-          fontSize: '14px',
-          fontWeight: 'bold',
-          marginBottom: '5px'
-        }
-      },
-      {
-        type: 'text',
-        value: 'Visit us again soon!',
-        style: {
-          textAlign: 'center',
-          fontSize: '12px',
-          marginBottom: '8px'
-        }
-      },
-      {
-        type: 'text',
-        value: '================================',
-        style: {
-          textAlign: 'center',
-          fontSize: '12px',
-          marginBottom: '5px'
-        }
-      },
-      {
-        type: 'text',
-        value: `Powered by Arpella `,
-        style: {
-          textAlign: 'center',
-          fontSize: '10px',
-          marginBottom: '3px'
-        }
-      },
-      {
-        type: 'text',
-        value: `Print Time: ${new Date().toLocaleString('en-KE')}`,
-        style: {
-          textAlign: 'center',
-          fontSize: '10px',
-          marginBottom: '15px'
-        }
-      }
-    );
-
-=======
+
     // Totals & payment
     printData.push(
       { type: 'text', value: '--------------------------------', style: { textAlign: 'center', fontSize: '12px', marginTop: '5px', marginBottom: '5px' } },
@@ -1208,7 +844,6 @@
 
     log.info('Calling PosPrinter.print with options:', options);
     
->>>>>>> 35ec4714
     await PosPrinter.print(printData, options);
     
     log.info('Receipt printed successfully to:', printerName || 'default printer');
