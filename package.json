{
  "name": "arpellapos",
  "productName": "Apella POS",
  "description": "Arpella store desktop POS",
<<<<<<< HEAD
  "version": "0.1.31",
=======
  "version": "1.0.1",
>>>>>>> 35ec4714
  "private": true,
  "main": "main.js",
  "homepage": ".",
  "author": "Arpella",
  "repository": {
    "type": "git",
    "url": "https://github.com/Mgachanja/Arpellapos.git"
  },
  "dependencies": {
    "@emotion/react": "^11.13.5",
    "@emotion/styled": "^11.13.5",
    "@mui/icons-material": "^6.1.8",
    "@mui/material": "^6.1.8",
    "@reduxjs/toolkit": "^2.6.0",
    "@testing-library/dom": "^10.4.0",
    "@testing-library/jest-dom": "^6.6.3",
    "@testing-library/react": "^16.2.0",
    "@testing-library/user-event": "^13.5.0",
    "axios": "^1.7.7",
    "bootstrap": "^5.3.3",
    "bootstrap-icons": "^1.13.1",
    "chart.js": "^4.4.8",
    "electron-log": "^5.4.3",
    "electron-pos-printer": "^1.3.8",
    "electron-updater": "^6.6.2",
    "jspdf": "^3.0.0",
    "jspdf-autotable": "^5.0.2",
    "react": "^18.3.1",
    "react-bootstrap": "^2.10.9",
    "react-chartjs-2": "^5.3.0",
    "react-dom": "^18.3.1",
    "react-error-boundary": "^6.0.0",
    "react-icons": "^5.5.0",
    "react-redux": "^9.2.0",
    "react-router-dom": "^6.28.0",
    "react-scripts": "5.0.1",
    "react-toastify": "^11.0.5",
    "redux-persist": "^6.0.0",
    "serialport": "^12.0.0",
    "uuid": "^11.1.0",
    "web-vitals": "^2.1.4"
  },
  "build": {
    "appId": "com.arpella.pos",
    "productName": "Arpella POS",
    "extends": null,
    "extraMetadata": {
      "main": "main.js"
    },
    "directories": {
      "output": "dist",
      "buildResources": "buildResources"
    },
    "files": [
      "main.js",
      "build/**/*",
      "node_modules/**/*",
      "package.json",
      "assets/**/*"
    ],
    "extraResources": [
      {
        "from": "src/assets",
        "to": "assets",
        "filter": [
          "**/*"
        ]
      }
    ],
    "win": {
      "target": [
        {
          "target": "nsis",
          "arch": [
            "x64",
            "ia32"
          ]
        }
      ],
      "icon": "buildResources/icons/icons/win/icon.ico",
      "publisherName": "Arpella Systems",
      "verifyUpdateCodeSignature": false,
      "publish": ["github"]
    },
    "mac": {
      "target": [
        {
          "target": "dmg",
          "arch": [
            "x64",
            "arm64"
          ]
        }
      ],
      "icon": "buildResources/icons/icons/mac/icon.icns",
      "category": "public.app-category.business",
      "publish": ["github"]
    },
    "linux": {
      "target": [
        {
          "target": "AppImage",
          "arch": [
            "x64"
          ]
        },
        {
          "target": "deb",
          "arch": [
            "x64"
          ]
        }
      ],
      "icon": "buildResources/icons/icons/linux/icon.png",
      "category": "Office",
      "publish": ["github"]
    },
    "nsis": {
      "oneClick": false,
      "allowToChangeInstallationDirectory": true,
      "createDesktopShortcut": true,
      "createStartMenuShortcut": true,
      "installerIcon": "buildResources/icons/icons/win/icon.ico",
      "uninstallerIcon": "buildResources/icons/icons/win/icon.ico",
      "installerHeaderIcon": "buildResources/icons/icons/win/icon.ico",
      "deleteAppDataOnUninstall": false
    },
    "publish": {
      "provider": "github",
      "owner": "Mgachanja",
      "repo": "Arpellapos",
      "private": false,
      "releaseType": "release"
    }
  },
  "scripts": {
    "start": "concurrently \"npm run react-start\" \"npm run electron-start\"",
    "react-start": "cross-env PORT=4000 react-scripts start",
    "electron-start": "wait-on http://localhost:4000 && electron .",
    "build:web": "react-scripts build",
    "make-icons": "node -e \"require('fs').mkdirSync('buildResources/icons',{recursive:true})\" && electron-icon-maker -i src/assets/logo.jpeg -o buildResources/icons",
    "build:electron": "electron-builder --win --publish=never",
    "build:electron:publish": "electron-builder --win --publish=always",
    "build:mac": "electron-builder --mac --publish=always",
    "build:linux": "electron-builder --linux --publish=always",
    "build:all": "electron-builder --win --mac --linux --publish=always",
    "dist": "npm run make-icons && npm run build:web && npm run build:electron",
    "dist:publish": "npm run make-icons && npm run build:web && npm run build:electron:publish",
    "clean": "rimraf dist build buildResources",
    "postinstall": "electron-builder install-app-deps"
  },
  "eslintConfig": {
    "extends": [
      "react-app",
      "react-app/jest"
    ]
  },
  "browserslist": {
    "production": [
      ">0.2%",
      "not dead",
      "not op_mini all"
    ],
    "development": [
      "last 1 chrome version",
      "last 1 firefox version",
      "last 1 safari version"
    ]
  },
  "devDependencies": {
    "concurrently": "^9.1.2",
    "cross-env": "^7.0.3",
    "electron": "^34.2.0",
    "electron-builder": "^25.1.8",
    "electron-icon-maker": "^0.0.5",
    "electron-rebuild": "^3.2.9",
    "rimraf": "^3.0.2",
    "wait-on": "^8.0.2"
  }
}<|MERGE_RESOLUTION|>--- conflicted
+++ resolved
@@ -2,11 +2,7 @@
   "name": "arpellapos",
   "productName": "Apella POS",
   "description": "Arpella store desktop POS",
-<<<<<<< HEAD
-  "version": "0.1.31",
-=======
   "version": "1.0.1",
->>>>>>> 35ec4714
   "private": true,
   "main": "main.js",
   "homepage": ".",
@@ -18,6 +14,8 @@
   "dependencies": {
     "@emotion/react": "^11.13.5",
     "@emotion/styled": "^11.13.5",
+    "@fortawesome/free-solid-svg-icons": "^7.1.0",
+    "@fortawesome/react-fontawesome": "^3.1.0",
     "@mui/icons-material": "^6.1.8",
     "@mui/material": "^6.1.8",
     "@reduxjs/toolkit": "^2.6.0",
@@ -89,7 +87,9 @@
       "icon": "buildResources/icons/icons/win/icon.ico",
       "publisherName": "Arpella Systems",
       "verifyUpdateCodeSignature": false,
-      "publish": ["github"]
+      "publish": [
+        "github"
+      ]
     },
     "mac": {
       "target": [
@@ -103,7 +103,9 @@
       ],
       "icon": "buildResources/icons/icons/mac/icon.icns",
       "category": "public.app-category.business",
-      "publish": ["github"]
+      "publish": [
+        "github"
+      ]
     },
     "linux": {
       "target": [
@@ -122,7 +124,9 @@
       ],
       "icon": "buildResources/icons/icons/linux/icon.png",
       "category": "Office",
-      "publish": ["github"]
+      "publish": [
+        "github"
+      ]
     },
     "nsis": {
       "oneClick": false,
